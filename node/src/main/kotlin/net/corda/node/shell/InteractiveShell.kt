--- conflicted
+++ resolved
@@ -29,14 +29,11 @@
 import net.corda.node.services.RPCUserService
 import net.corda.node.services.config.NodeConfiguration
 import net.corda.node.services.messaging.CURRENT_RPC_CONTEXT
-<<<<<<< HEAD
-import net.corda.node.services.messaging.RpcContext
-=======
 import net.corda.node.services.messaging.RpcAuthContext
 import net.corda.node.services.messaging.RpcPermissions
 import net.corda.node.services.statemachine.FlowStateMachineImpl
 import net.corda.node.utilities.ANSIProgressRenderer
->>>>>>> 7337996e
+import net.corda.node.services.messaging.RpcContext
 import net.corda.node.utilities.CordaPersistence
 import org.crsh.command.InvocationContext
 import org.crsh.console.jline.JLineProcessor
@@ -136,13 +133,9 @@
         InterruptHandler { jlineProcessor.interrupt() }.install()
         thread(name = "Command line shell processor", isDaemon = true) {
             // Give whoever has local shell access administrator access to the node.
-<<<<<<< HEAD
-            CURRENT_RPC_CONTEXT.set(RpcContext(SUPERUSER))
-=======
             // TODO remove this after Shell switches to RPC
             val context = RpcAuthContext(net.corda.core.context.InvocationContext.shell(), RpcPermissions.NONE)
             CURRENT_RPC_CONTEXT.set(context)
->>>>>>> 7337996e
             Emoji.renderIfSupported {
                 jlineProcessor.run()
             }
@@ -243,7 +236,6 @@
 
         val clazz: Class<FlowLogic<*>> = uncheckedCast(Class.forName(matches.single()))
         try {
-<<<<<<< HEAD
 //
 //            // TODO Flow invocation should use startFlowDynamic.
 //            val fsm = runFlowFromString({ node.services.startFlow(it, FlowInitiator.Shell).getOrThrow() }, inputData, clazz)
@@ -275,16 +267,6 @@
                 output.println("Waiting for completion or Ctrl-C ... ")
                 output.flush()
             }
-=======
-            // TODO Flow invocation should use startFlowDynamic.
-            val context = net.corda.core.context.InvocationContext.shell()
-            val fsm = runFlowFromString({ node.services.startFlow(it, context).getOrThrow() }, inputData, clazz)
-            // Show the progress tracker on the console until the flow completes or is interrupted with a
-            // Ctrl-C keypress.
-            val latch = CountDownLatch(1)
-            ANSIProgressRenderer.onDone = { latch.countDown() }
-            ANSIProgressRenderer.progressTracker = (fsm as FlowStateMachineImpl).logic.progressTracker
->>>>>>> 7337996e
             try {
                 listOf(result, result2, result3).transpose().get()
             } catch (e: InterruptedException) {
