--- conflicted
+++ resolved
@@ -216,11 +216,8 @@
                     extraCordappPackagesToScan = extraCordappPackagesToScan,
                     jmxPolicy = jmxPolicy,
                     compatibilityZone = null,
-<<<<<<< HEAD
-                    inMemoryDB = inMemoryDB
-=======
+                    inMemoryDB = inMemoryDB,
                     maxTransactionSize = maxTransactionSize
->>>>>>> d072f6c2
             ),
             coerce = { it },
             dsl = dsl,
@@ -256,13 +253,9 @@
         val waitForAllNodesToFinish: Boolean = false,
         val notarySpecs: List<NotarySpec> = listOf(NotarySpec(DUMMY_NOTARY_NAME)),
         val extraCordappPackagesToScan: List<String> = emptyList(),
-<<<<<<< HEAD
         val inMemoryDB: Boolean = true,
-        val jmxPolicy: JmxPolicy = JmxPolicy()
-=======
         val jmxPolicy: JmxPolicy = JmxPolicy(),
         val maxTransactionSize: Int = Int.MAX_VALUE
->>>>>>> d072f6c2
 ) {
     fun setIsDebug(isDebug: Boolean) = copy(isDebug = isDebug)
     fun setDriverDirectory(driverDirectory: Path) = copy(driverDirectory = driverDirectory)
